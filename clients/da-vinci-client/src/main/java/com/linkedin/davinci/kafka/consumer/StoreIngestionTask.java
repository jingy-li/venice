--- conflicted
+++ resolved
@@ -3223,12 +3223,12 @@
     if (storeVersionConfig.isBlobTransferEnabled() && serverConfig.isBlobTransferManagerEnabled()) {
       // 1. Add the pre snapshot listener to partition for all stores.
       try {
-        addBlobTransferSnapshotCreationListener(storageEngine, partition, this);
+        addBlobTransferSnapshotCreationListener(storageEngine, partitionConsumptionState.getPartition(), this);
       } catch (Exception e) {
         LOGGER.warn(
             "Failed to setup snapshot creation listener for topic {} partition {}",
             kafkaVersionTopic,
-            partition,
+            partitionConsumptionState.getPartition(),
             e);
       }
       // 2. Notify the listener to create snapshot after end of push for batch store.
@@ -4946,7 +4946,19 @@
     return isGlobalRtDivEnabled; // mainly for unit test mocks
   }
 
-<<<<<<< HEAD
+  /** When Global RT DIV is enabled the ConsumptionTask's DIV is exclusively used to validate data integrity. */
+  KafkaDataIntegrityValidator getDataIntegrityValidator() {
+    return (isGlobalRtDivEnabled()) ? consumerDiv : drainerDiv;
+  }
+
+  /**
+   * When Global RT DIV is enabled, the latest consumed VT offset (LCVO) should be used during subscription.
+   * Otherwise, the drainer's latest processed VT offset is traditionally used.
+   */
+  long getLocalVtSubscribeOffset(PartitionConsumptionState pcs) {
+    return (isGlobalRtDivEnabled()) ? pcs.getLatestConsumedVtOffset() : pcs.getLatestProcessedLocalVersionTopicOffset();
+  }
+
   /**
    * A method that adds the snapshot creation event listener for the given partition.
    * And also overrides syncOffsetAndCreateSnapshot, which will sync the offset and create snapshot for that parition.
@@ -5001,18 +5013,5 @@
         }
       }
     });
-=======
-  /** When Global RT DIV is enabled the ConsumptionTask's DIV is exclusively used to validate data integrity. */
-  KafkaDataIntegrityValidator getDataIntegrityValidator() {
-    return (isGlobalRtDivEnabled()) ? consumerDiv : drainerDiv;
-  }
-
-  /**
-   * When Global RT DIV is enabled, the latest consumed VT offset (LCVO) should be used during subscription.
-   * Otherwise, the drainer's latest processed VT offset is traditionally used.
-   */
-  long getLocalVtSubscribeOffset(PartitionConsumptionState pcs) {
-    return (isGlobalRtDivEnabled()) ? pcs.getLatestConsumedVtOffset() : pcs.getLatestProcessedLocalVersionTopicOffset();
->>>>>>> d844a537
   }
 }